--- conflicted
+++ resolved
@@ -125,13 +125,9 @@
 - simulation-based grasp assessment using pybullet
     - determine simulation-based grasp success rate for grasp sets
 - more reasonable constructors for grasp/graspset (hide internal arrays completely)
-<<<<<<< HEAD
 - refactor visualisation methods so that they are more concise and intuitive
 - replace printouts and verbose flags with package-level logging
 - update to open3d 0.13
-=======
-- unify visualisation methods
->>>>>>> 4006cb6d
 
 ### longer-term todos:
 - update to `open3d` 0.13
